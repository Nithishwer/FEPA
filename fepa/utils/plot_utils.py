--- conflicted
+++ resolved
@@ -141,8 +141,6 @@
     )  # Save the figure as a PNG file with high resolution
     plt.close()
 
-<<<<<<< HEAD
-=======
 
 def plot_sidechain_distribution(
     df, ensembles, output_file="ensemble_histograms.png", ncols=4, colorby="ensemble"
@@ -310,5 +308,4 @@
         plt.savefig(outfile, dpi=300)
         print(f"✅ Saved {outfile}")
         plt.close(fig)
-        page += 1
->>>>>>> 2437678e
+        page += 1